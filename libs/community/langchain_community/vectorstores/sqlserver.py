from __future__ import annotations

from enum import Enum
from typing import (
    Any,
    Callable,
    Dict,
    Iterable,
    List,
    MutableMapping,
    Optional,
    Tuple,
    Type,
    Union,
)
from urllib.parse import urlparse

from langchain_core.documents import Document
from langchain_core.embeddings import Embeddings
<<<<<<< HEAD
from langchain_core.vectorstores import VST, VectorStore
from langchain_core.vectorstores.utils import maximal_marginal_relevance
=======
from langchain_core.vectorstores import VectorStore
>>>>>>> ec811e62
from sqlalchemy import (
    Column,
    ColumnElement,
    Dialect,
    Index,
    Numeric,
    PrimaryKeyConstraint,
    SQLColumnExpression,
    Uuid,
    asc,
    bindparam,
    cast,
    create_engine,
    event,
    func,
    insert,
    label,
    select,
    text,
)
from sqlalchemy.dialects.mssql import JSON, NVARCHAR, VARCHAR
from sqlalchemy.dialects.mssql.base import MSTypeCompiler
from sqlalchemy.engine import Connection, Engine
from sqlalchemy.exc import DBAPIError, ProgrammingError
from sqlalchemy.ext.compiler import compiles
from sqlalchemy.orm import Session
from sqlalchemy.pool import ConnectionPoolEntry
from sqlalchemy.sql import operators
from sqlalchemy.types import UserDefinedType

try:
    from sqlalchemy.orm import declarative_base
except ImportError:
    from sqlalchemy.ext.declarative import declarative_base

import json
import logging
import struct
import uuid

import numpy as np
import sqlalchemy

COMPARISONS_TO_NATIVE: Dict[str, Callable[[ColumnElement, object], ColumnElement]] = {
    "$eq": operators.eq,
    "$ne": operators.ne,
}

NUMERIC_OPERATORS: Dict[str, Callable[[ColumnElement, object], ColumnElement]] = {
    "$lt": operators.lt,
    "$lte": operators.le,
    "$gt": operators.gt,
    "$gte": operators.ge,
}

SPECIAL_CASED_OPERATORS = {
    "$in",
    "$nin",
    "$like",
}

BETWEEN_OPERATOR = {"$between"}

LOGICAL_OPERATORS = {"$and", "$or"}

SUPPORTED_OPERATORS = (
    set(COMPARISONS_TO_NATIVE)
    .union(NUMERIC_OPERATORS)
    .union(SPECIAL_CASED_OPERATORS)
    .union(BETWEEN_OPERATOR)
    .union(LOGICAL_OPERATORS)
)


class DistanceStrategy(str, Enum):
    """Enumerator of the distance strategies for calculating distances
    between vectors.
    """

    EUCLIDEAN = "euclidean"
    COSINE = "cosine"
    DOT = "dot"


class VectorType(UserDefinedType):
    cache_ok = True

    def __init__(self, length: int) -> None:
        self.length = length

    def get_col_spec(self, **kw: Any) -> str:
        return "vector(%s)" % self.length

    def bind_processor(self, dialect: Any) -> Any:
        def process(value: Any) -> Any:
            return value

        return process

    def result_processor(self, dialect: Any, coltype: Any) -> Any:
        def process(value: Any) -> Any:
            return value

        return process


# String Constants
#
AZURE_TOKEN_URL = "https://database.windows.net/.default"  # Token URL for Azure DBs.
DISTANCE = "distance"
DEFAULT_DISTANCE_STRATEGY = DistanceStrategy.COSINE
DEFAULT_TABLE_NAME = "sqlserver_vectorstore"
DISTANCE_STRATEGY = "distancestrategy"
EMBEDDING = "embedding"
EMBEDDING_LENGTH = "embedding_length"
EMBEDDING_VALUES = "embeddingvalues"
EMPTY_IDS_ERROR_MESSAGE = "Empty list of ids provided"
EXTRA_PARAMS = ";Trusted_Connection=Yes"
INVALID_IDS_ERROR_MESSAGE = "Invalid list of ids provided"
INVALID_INPUT_ERROR_MESSAGE = "Input is not valid."
INVALID_FILTER_INPUT_EXPECTED_DICT = """Invalid filter condition. Expected a dictionary
but got an empty dictionary"""
INVALID_FILTER_INPUT_EXPECTED_AND_OR = """Invalid filter condition.
Expected $and or $or but got: {}"""

SQL_COPT_SS_ACCESS_TOKEN = 1256  # Connection option defined by microsoft in msodbcsql.h

# Query Constants
#
JSON_TO_VECTOR_QUERY = f"cast (:{EMBEDDING_VALUES} as vector(:{EMBEDDING_LENGTH}))"
SERVER_JSON_CHECK_QUERY = "select name from sys.types where system_type_id = 244"
VECTOR_DISTANCE_QUERY = f"""
VECTOR_DISTANCE(:{DISTANCE_STRATEGY},
cast (:{EMBEDDING} as vector(:{EMBEDDING_LENGTH})), embeddings)"""


class SQLServer_VectorStore(VectorStore):
    """SQL Server Vector Store.

    This class provides a vector store interface for adding texts and performing
        similarity searches on the texts in SQL Server.

    """

    def __init__(
        self,
        *,
        connection: Optional[Connection] = None,
        connection_string: str,
        db_schema: Optional[str] = None,
        distance_strategy: DistanceStrategy = DEFAULT_DISTANCE_STRATEGY,
        embedding_function: Embeddings,
        embedding_length: int,
<<<<<<< HEAD
        relevance_score_fn: Optional[Callable[[float], float]] = None,
        table_name: str,
=======
        table_name: str = DEFAULT_TABLE_NAME,
>>>>>>> ec811e62
    ) -> None:
        """Initialize the SQL Server vector store.

        Args:
            connection: Optional SQLServer connection.
            connection_string: SQLServer connection string.
                If the connection string does not contain a username & password
                or `Trusted_Connection=yes`, Entra ID authentication is used.
                Sample connection string format:
                "mssql+pyodbc://username:password@servername/dbname?other_params"
            db_schema: The schema in which the vector store will be created.
                This schema must exist and the user must have permissions to the schema.
            distance_strategy: The distance strategy to use for comparing embeddings.
                Default value is COSINE. Available options are:
                - COSINE
                - DOT
                - EUCLIDEAN
            embedding_function: Any embedding function implementing
                `langchain.embeddings.base.Embeddings` interface.
            embedding_length: The length (dimension) of the vectors to be stored in the
                table.
                Note that only vectors of same size can be added to the vector store.
            relevance_score_fn: Relevance score funtion to be used.
                Optional param, defaults to None.
            table_name: The name of the table to use for storing embeddings.
                Default value is `sqlserver_vectorstore`.

        """

        self.connection_string = connection_string
        self._distance_strategy = distance_strategy
        self.embedding_function = embedding_function
        self._embedding_length = embedding_length
        self.schema = db_schema
        self.override_relevance_score_fn = relevance_score_fn
        self.table_name = table_name
        self._bind: Union[Connection, Engine] = (
            connection if connection else self._create_engine()
        )
        self._prepare_json_data_type()
        self._embedding_store = self._get_embedding_store(self.table_name, self.schema)
        self._create_table_if_not_exists()

    def _can_connect_with_entra_id(self) -> bool:
        """Check the components of the connection string to determine
        if connection via Entra ID authentication is possible or not.

        The connection string is of expected to be of the form:
            "mssql+pyodbc://username:password@servername/dbname?other_params"
        which gets parsed into -> <scheme>://<netloc>/<path>?<query>
        """
        parsed_url = urlparse(self.connection_string)

        if parsed_url is None:
            logging.error("Unable to parse connection string.")
            return False

        if (parsed_url.username and parsed_url.password) or (
            "trusted_connection=yes" in parsed_url.query.lower()
        ):
            return False

        return True

    def _create_engine(self) -> Engine:
        if self._can_connect_with_entra_id():
            # Use Entra ID auth. Listen for a connection event
            # when `_create_engine` function from this class is called.
            #
            event.listen(Engine, "do_connect", self._provide_token, once=True)
            logging.info("Using Entra ID Authentication.")

        return create_engine(url=self.connection_string)

    def _create_table_if_not_exists(self) -> None:
        logging.info(f"Creating table {self.table_name}.")
        try:
            with Session(self._bind) as session:
                self._embedding_store.__table__.create(
                    session.get_bind(), checkfirst=True
                )
                session.commit()
        except ProgrammingError as e:
            logging.error(f"Create table {self.table_name} failed.")
            raise Exception(e.__cause__) from None

    def _get_embedding_store(self, name: str, schema: Optional[str]) -> Any:
        DynamicBase = declarative_base(class_registry=dict())  # type: Any
        if self._embedding_length is None or self._embedding_length < 1:
            raise ValueError("`embedding_length` value is not valid.")

        class EmbeddingStore(DynamicBase):
            """This is the base model for SQL vector store."""

            __tablename__ = name
            __table_args__ = (
                PrimaryKeyConstraint("id", mssql_clustered=False),
                Index("idx_custom_id", "custom_id", mssql_clustered=False, unique=True),
                {"schema": schema},
            )
            id = Column(Uuid, primary_key=True, default=uuid.uuid4)
            custom_id = Column(
                VARCHAR(1000), nullable=True
            )  # column for user defined ids.
            content_metadata = Column(JSON, nullable=True)
            content = Column(NVARCHAR, nullable=False)  # defaults to NVARCHAR(MAX)
            embeddings = Column(VectorType(self._embedding_length), nullable=False)

        return EmbeddingStore

    def _prepare_json_data_type(self) -> None:
        """Check if the server has the JSON data type available. If it does,
        we compile JSON data type as JSON instead of NVARCHAR(max) used by
        sqlalchemy. If it doesn't, this defaults to NVARCHAR(max) as specified
        by sqlalchemy."""
        try:
            with Session(self._bind) as session:
                result = session.scalar(text(SERVER_JSON_CHECK_QUERY))
                session.close()

                if result is not None:

                    @compiles(JSON, "mssql")
                    def compile_json(
                        element: JSON, compiler: MSTypeCompiler, **kw: Any
                    ) -> str:
                        # return JSON when JSON data type is specified in this class.
                        return result  # json data type name in sql server

        except ProgrammingError as e:
            logging.error(f"Unable to get data types.\n {e.__cause__}\n")

    @property
    def embeddings(self) -> Embeddings:
        return self.embedding_function

    @property
    def distance_strategy(self) -> str:
        # Value of distance strategy passed in should be one of the supported values.
        if isinstance(self._distance_strategy, DistanceStrategy):
            return self._distance_strategy.value

        # Match string value with appropriate enum value, if supported.
        distance_strategy_lower = str.lower(self._distance_strategy)

        if distance_strategy_lower == DistanceStrategy.EUCLIDEAN.value:
            return DistanceStrategy.EUCLIDEAN.value
        elif distance_strategy_lower == DistanceStrategy.COSINE.value:
            return DistanceStrategy.COSINE.value
        elif distance_strategy_lower == DistanceStrategy.DOT.value:
            return DistanceStrategy.DOT.value
        else:
            raise ValueError(f"{self._distance_strategy} is not supported.")

    @distance_strategy.setter
    def distance_strategy(self, value: DistanceStrategy) -> None:
        self._distance_strategy = value

    @classmethod
    def from_texts(
        cls: Type[SQLServer_VectorStore],
        texts: List[str],
        embedding: Embeddings,
        metadatas: Optional[List[dict]] = None,
        connection_string: str = str(),
        embedding_length: int = 0,
        table_name: str = DEFAULT_TABLE_NAME,
        db_schema: Optional[str] = None,
        distance_strategy: DistanceStrategy = DEFAULT_DISTANCE_STRATEGY,
        ids: Optional[List[str]] = None,
        **kwargs: Any,
    ) -> SQLServer_VectorStore:
        """Create a SQL Server vectorStore initialized from texts and embeddings.
        Args:
            texts: Iterable of strings to add into the vectorstore.
            embedding: Any embedding function implementing
                `langchain.embeddings.base.Embeddings` interface.
            metadatas: Optional list of metadatas (python dicts) associated
                with the input texts.
            connection_string: SQLServer connection string.
                If the connection string does not contain a username & password
                or `Trusted_Connection=yes`, Entra ID authentication is used.
                Sample connection string format:
                "mssql+pyodbc://username:password@servername/dbname?other_params"
            embedding_length: The length (dimension) of the vectors to be stored in the
                table.
                Note that only vectors of same size can be added to the vector store.
            table_name: The name of the table to use for storing embeddings.
            db_schema: The schema in which the vector store will be created.
                This schema must exist and the user must have permissions to the schema.
            distance_strategy: The distance strategy to use for comparing embeddings.
                Default value is COSINE. Available options are:
                - COSINE
                - DOT
                - EUCLIDEAN
            ids: Optional list of IDs for the input texts.
            **kwargs: vectorstore specific parameters.
        Returns:
            SQLServer_VectorStore: A SQL Server vectorstore.
        """

        store = cls(
            connection_string=connection_string,
            db_schema=db_schema,
            distance_strategy=distance_strategy,
            embedding_function=embedding,
            embedding_length=embedding_length,
            table_name=table_name,
            **kwargs,
        )

        store.add_texts(texts, metadatas, ids, **kwargs)
        return store

    @classmethod
    def from_documents(
        cls: Type[SQLServer_VectorStore],
        documents: List[Document],
        embedding: Embeddings,
        connection_string: str = str(),
        embedding_length: int = 0,
        table_name: str = DEFAULT_TABLE_NAME,
        db_schema: Optional[str] = None,
        distance_strategy: DistanceStrategy = DEFAULT_DISTANCE_STRATEGY,
        ids: Optional[List[str]] = None,
        **kwargs: Any,
    ) -> SQLServer_VectorStore:
        """Create a SQL Server vectorStore initialized from texts and embeddings.
        Args:
            documents: Documents to add to the vectorstore.
            embedding: Any embedding function implementing
                `langchain.embeddings.base.Embeddings` interface.
            connection_string: SQLServer connection string.
                If the connection string does not contain a username & password
                or `Trusted_Connection=yes`, Entra ID authentication is used.
                Sample connection string format:
                "mssql+pyodbc://username:password@servername/dbname?other_params"
            embedding_length: The length (dimension) of the vectors to be stored in the
                table.
                Note that only vectors of same size can be added to the vector store.
            table_name: The name of the table to use for storing embeddings.
                Default value is `sqlserver_vectorstore`.
            db_schema: The schema in which the vector store will be created.
                This schema must exist and the user must have permissions to the schema.
            distance_strategy: The distance strategy to use for comparing embeddings.
                Default value is COSINE. Available options are:
                - COSINE
                - DOT
                - EUCLIDEAN
            ids: Optional list of IDs for the input texts.
            **kwargs: vectorstore specific parameters.
        Returns:
            SQLServer_VectorStore: A SQL Server vectorstore.
        """

        texts, metadatas = [], []

        for doc in documents:
            if not isinstance(doc, Document):
                raise ValueError(
                    f"Expected an entry of type Document, but got {type(doc)}"
                )

            texts.append(doc.page_content)
            metadatas.append(doc.metadata)

        store = cls(
            connection_string=connection_string,
            db_schema=db_schema,
            distance_strategy=distance_strategy,
            embedding_function=embedding,
            embedding_length=embedding_length,
            table_name=table_name,
            **kwargs,
        )

        store.add_texts(texts, metadatas, ids, **kwargs)
        return store

    def _select_relevance_score_fn(self) -> Callable[[float], float]:
        """
        The 'correct' relevance function
        may differ depending on a few things, including:
        - the distance / similarity metric used by the VectorStore
        - the scale of your embeddings (OpenAI's are unit normed. Many others are not!)
        - embedding dimensionality
        - etc.
        If no relevance function is provided in the class constructor,
        selection is based on the distance strategy provided.
        """
        if self.override_relevance_score_fn is not None:
            return self.override_relevance_score_fn

        # If the relevance score function is not provided, we default to using
        # the distance strategy specified by the user.
        if self._distance_strategy == DistanceStrategy.COSINE:
            return self._cosine_relevance_score_fn
        elif self._distance_strategy == DistanceStrategy.DOT:
            return self._max_inner_product_relevance_score_fn
        elif self._distance_strategy == DistanceStrategy.EUCLIDEAN:
            return self._euclidean_relevance_score_fn
        else:
            raise ValueError(
                "There is no supported normalization function for"
                f" {self._distance_strategy} distance strategy."
                "Consider providing relevance_score_fn to "
                "SQLServer_VectorStore construction."
            )

    def max_marginal_relevance_search(
        self,
        query: str,
        k: int = 4,
        fetch_k: int = 20,
        lambda_mult: float = 0.5,
        **kwargs: Any,
    ) -> List[Document]:
        """Return docs selected using the maximal marginal relevance.
        Maximal marginal relevance optimizes for similarity to query AND diversity
        among selected documents.
        Args:
            query: Text to look up documents similar to.
            k: Number of Documents to return. Defaults to 4.
            fetch_k: Number of Documents to fetch to pass to MMR algorithm.
                Default is 20.
            lambda_mult: Number between 0 and 1 that determines the degree
                of diversity among the results with 0 corresponding
                to maximum diversity and 1 to minimum diversity.
                Defaults to 0.5.
            **kwargs: Arguments to pass to the search method.
        Returns:
            List of Documents selected by maximal marginal relevance.
        """
        embedded_query = self.embedding_function.embed_query(query)
        return self.max_marginal_relevance_search_by_vector(
            embedded_query, k=k, fetch_k=fetch_k, lambda_mult=lambda_mult, **kwargs
        )

    def max_marginal_relevance_search_by_vector(
        self,
        embedding: list[float],
        k: int = 4,
        fetch_k: int = 20,
        lambda_mult: float = 0.5,
        **kwargs: Any,
    ) -> List[Document]:
        """Return docs selected using the maximal marginal relevance.
        Maximal marginal relevance optimizes for similarity to query AND diversity
        among selected documents.
        Args:
            embedding: Embedding to look up documents similar to.
            k: Number of Documents to return. Defaults to 4.
            fetch_k: Number of Documents to fetch to pass to MMR algorithm.
                Default is 20.
            lambda_mult: Number between 0 and 1 that determines the degree
                of diversity among the results with 0 corresponding
                to maximum diversity and 1 to minimum diversity.
                Defaults to 0.5.
            **kwargs: Arguments to pass to the search method.
        Returns:
            List of Documents selected by maximal marginal relevance.
        """
        results = self._search_store(
            embedding, k=fetch_k, marginal_relevance=True, **kwargs
        )
        embedding_list = [json.loads(result[0]) for result in results]

        mmr_selects = maximal_marginal_relevance(
            np.array(embedding, dtype=np.float32),
            embedding_list,
            lambda_mult=lambda_mult,
            k=k,
        )

        results_as_docs = self._docs_from_result(
            self._docs_and_scores_from_result(results)
        )

        # Return list of Documents from results_as_docs_and_scores whose position
        # corresponds to the indices in mmr_selects.
        return [
            value for idx, value in enumerate(results_as_docs) if idx in mmr_selects
        ]

    def similarity_search(
        self, query: str, k: int = 4, **kwargs: Any
    ) -> List[Document]:
        """Return docs most similar to given query.

        Args:
            query: Text to look up the most similar embedding to.
            k: Number of Documents to return. Defaults to 4.
            **kwargs: Values for filtering on metadata during similarity search.

        Returns:
            List of Documents most similar to the query provided.
        """
        embedded_query = self.embedding_function.embed_query(query)
        return self.similarity_search_by_vector(embedded_query, k, **kwargs)

    def similarity_search_by_vector(
        self, embedding: List[float], k: int = 4, **kwargs: Any
    ) -> List[Document]:
        """Return docs most similar to the embedding vector.

        Args:
            embedding: Embedding to look up documents similar to.
            k: Number of Documents to return. Defaults to 4.
            **kwargs: Values for filtering on metadata during similarity search.

        Returns:
            List of Documents most similar to the embedding provided.
        """
        similar_docs_with_scores = self.similarity_search_by_vector_with_score(
            embedding, k, **kwargs
        )
        return self._docs_from_result(similar_docs_with_scores)

    def similarity_search_with_score(
        self, query: str, k: int = 4, **kwargs: Any
    ) -> List[Tuple[Document, float]]:
        """Run similarity search with distance and
            return docs most similar to the embedding vector.

        Args:
            query: Text to look up the most similar embedding to.
            k: Number of Documents to return. Defaults to 4.
            **kwargs: Values for filtering on metadata during similarity search.

        Returns:
            List of tuple of Document and an accompanying score in order of
            similarity to the query provided.
            Note that, a smaller score implies greater similarity.
        """
        embedded_query = self.embedding_function.embed_query(query)
        return self.similarity_search_by_vector_with_score(embedded_query, k, **kwargs)

    def similarity_search_by_vector_with_score(
        self, embedding: List[float], k: int = 4, **kwargs: Any
    ) -> List[Tuple[Document, float]]:
        """Run similarity search with distance, given an embedding
            and return docs most similar to the embedding vector.

        Args:
            embedding: Embedding to look up documents similar to.
            k: Number of Documents to return. Defaults to 4.
            **kwargs: Values for filtering on metadata during similarity search.

        Returns:
            List of tuple of Document and an accompanying score in order of
            similarity to the embedding provided.
            Note that, a smaller score implies greater similarity.
        """
        similar_docs = self._search_store(embedding, k, **kwargs)
        docs_and_scores = self._docs_and_scores_from_result(similar_docs)
        return docs_and_scores

    def add_texts(
        self,
        texts: Iterable[str],
        metadatas: Optional[List[dict]] = None,
        ids: Optional[List[str]] = None,
        **kwargs: Any,
    ) -> List[str]:
        """Compute the embeddings for the input texts and store embeddings
            in the vectorstore.

        Args:
            texts: Iterable of strings to add into the vectorstore.
            metadatas: List of metadatas (python dicts) associated with the input texts.
            ids: List of IDs for the input texts.
            **kwargs: vectorstore specific parameters.

        Returns:
            List of IDs generated from adding the texts into the vectorstore.
        """

        # Embed the texts passed in.
        embedded_texts = self.embedding_function.embed_documents(list(texts))

        # Insert the embedded texts in the vector store table.
        return self._insert_embeddings(texts, embedded_texts, metadatas, ids)

    def drop(self) -> None:
        """Drops every table created during initialization of vector store."""
        logging.info(f"Dropping vector store: {self.table_name}")
        try:
            with Session(bind=self._bind) as session:
                # Drop the table associated with the session bind.
                self._embedding_store.__table__.drop(session.get_bind())
                session.commit()

            logging.info(f"Vector store `{self.table_name}` dropped successfully.")

        except ProgrammingError as e:
            logging.error(f"Unable to drop vector store.\n {e.__cause__}.")

    def _search_store(
        self,
        embedding: List[float],
        k: int,
        filter: Optional[dict] = None,
        marginal_relevance: Optional[bool] = False,
    ) -> List[Any]:
        try:
            with Session(self._bind) as session:
                filter_by = []
                filter_clauses = self._create_filter_clause(filter)
                if filter_clauses is not None:
                    filter_by.append(filter_clauses)

                subquery = label(
                    DISTANCE,
                    text(VECTOR_DISTANCE_QUERY).bindparams(
                        bindparam(
                            DISTANCE_STRATEGY,
                            self.distance_strategy,
                            literal_execute=True,
                        ),
                        bindparam(
                            EMBEDDING,
                            json.dumps(embedding),
                            literal_execute=True,
                        ),
                        bindparam(
                            EMBEDDING_LENGTH,
                            self._embedding_length,
                            literal_execute=True,
                        ),
                    ),
                )

                # Results for marginal relevance includes additional
                # column for embeddings.
                if marginal_relevance:
                    query = (
                        select(
                            text("cast (embeddings as NVARCHAR(MAX))"),
                            subquery,
                            self._embedding_store,
                        )
                        .filter(*filter_by)
                        .order_by(asc(text(DISTANCE)))
                        .limit(k)
                    )
                    results = list(session.execute(query).fetchall())
                else:
                    results = (
                        session.query(
                            self._embedding_store,
                            subquery,
                        )
                        .filter(*filter_by)
                        .order_by(asc(text(DISTANCE)))
                        .limit(k)
                        .all()
                    )
        except ProgrammingError as e:
            logging.error(f"An error has occurred during the search.\n {e.__cause__}")
            raise Exception(e.__cause__) from None

        return results

    def _create_filter_clause(self, filters: Any) -> Any:
        """Convert LangChain Information Retrieval filter representation to matching
        SQLAlchemy clauses.

        At the top level, we still don't know if we're working with a field
        or an operator for the keys. After we've determined that we can
        call the appropriate logic to handle filter creation.

        Args:
            filters: Dictionary of filters to apply to the query.

        Returns:
            SQLAlchemy clause to apply to the query.

        Ex: For a filter,  {"$or": [{"id": 1}, {"name": "bob"}]}, the result is
            JSON_VALUE(langchain_vector_store_tests.content_metadata, :JSON_VALUE_1) =
              :JSON_VALUE_2 OR JSON_VALUE(langchain_vector_store_tests.content_metadata,
                :JSON_VALUE_3) = :JSON_VALUE_4
        """
        if filters is not None:
            if not isinstance(filters, dict):
                raise ValueError(
                    f"Expected a dict, but got {type(filters)} for value: {filter}"
                )
            if len(filters) == 1:
                # The only operators allowed at the top level are $AND and $OR
                # First check if an operator or a field
                key, value = list(filters.items())[0]
                if key.startswith("$"):
                    # Then it's an operator
                    if key.lower() not in LOGICAL_OPERATORS:
                        raise ValueError(
                            INVALID_FILTER_INPUT_EXPECTED_AND_OR.format(key)
                        )
                else:
                    # Then it's a field
                    return self._handle_field_filter(key, filters[key])

                # Here we handle the $and and $or operators
                if not isinstance(value, list):
                    raise ValueError(
                        f"Expected a list, but got {type(value)} for value: {value}"
                    )
                if key.lower() == "$and":
                    and_ = [self._create_filter_clause(el) for el in value]
                    if len(and_) > 1:
                        return sqlalchemy.and_(*and_)
                    elif len(and_) == 1:
                        return and_[0]
                    else:
                        raise ValueError(INVALID_FILTER_INPUT_EXPECTED_DICT)
                elif key.lower() == "$or":
                    or_ = [self._create_filter_clause(el) for el in value]
                    if len(or_) > 1:
                        return sqlalchemy.or_(*or_)
                    elif len(or_) == 1:
                        return or_[0]
                    else:
                        raise ValueError(INVALID_FILTER_INPUT_EXPECTED_DICT)

            elif len(filters) > 1:
                # Then all keys have to be fields (they cannot be operators)
                for key in filters.keys():
                    if key.startswith("$"):
                        raise ValueError(
                            f"Invalid filter condition. Expected a field but got: {key}"
                        )
                # These should all be fields and combined using an $and operator
                and_ = [self._handle_field_filter(k, v) for k, v in filters.items()]
                if len(and_) > 1:
                    return sqlalchemy.and_(*and_)
                elif len(and_) == 1:
                    return and_[0]
                else:
                    raise ValueError(INVALID_FILTER_INPUT_EXPECTED_DICT)
            else:
                raise ValueError("Got an empty dictionary for filters.")
        else:
            logging.info("No filters are passed, returning")
            return None

    def _handle_field_filter(
        self,
        field: str,
        value: Any,
    ) -> SQLColumnExpression:
        """Create a filter for a specific field.

        Args:
            field: name of field
            value: value to filter
                If provided as is then this will be an equality filter
                If provided as a dictionary then this will be a filter, the key
                will be the operator and the value will be the value to filter by

        Returns:
            sqlalchemy expression

        Ex: For a filter,  {"id": 1}, the result is

            JSON_VALUE(langchain_vector_store_tests.content_metadata, :JSON_VALUE_1) =
              :JSON_VALUE_2
        """

        if field.startswith("$"):
            raise ValueError(
                f"Invalid filter condition. Expected a field but got an operator: "
                f"{field}"
            )

        # Allow [a-zA-Z0-9_], disallow $ for now until we support escape characters
        if not field.isidentifier():
            raise ValueError(
                f"Invalid field name: {field}. Expected a valid identifier."
            )

        if isinstance(value, dict):
            # This is a filter specification that only 1 filter will be for a given
            # field, if multiple filters they are mentioned separately and used with
            # an AND on the top if nothing is specified
            if len(value) != 1:
                raise ValueError(
                    "Invalid filter condition. Expected a value which "
                    "is a dictionary with a single key that corresponds to an operator "
                    f"but got a dictionary with {len(value)} keys. The first few "
                    f"keys are: {list(value.keys())[:3]}"
                )
            operator, filter_value = list(value.items())[0]
            # Verify that operator is an operator
            if operator not in SUPPORTED_OPERATORS:
                raise ValueError(
                    f"Invalid operator: {operator}. "
                    f"Expected one of {SUPPORTED_OPERATORS}"
                )
        else:  # Then we assume an equality operator
            operator = "$eq"
            filter_value = value

        if operator in COMPARISONS_TO_NATIVE:
            operation = COMPARISONS_TO_NATIVE[operator]
            native_result = func.JSON_VALUE(
                self._embedding_store.content_metadata, f"$.{field}"
            )
            native_operation_result = operation(native_result, str(filter_value))
            return native_operation_result

        elif operator in NUMERIC_OPERATORS:
            operation = NUMERIC_OPERATORS[str(operator)]
            numeric_result = func.JSON_VALUE(
                self._embedding_store.content_metadata, f"$.{field}"
            )
            numeric_operation_result = operation(numeric_result, filter_value)

            if not isinstance(filter_value, str):
                numeric_operation_result = operation(
                    cast(numeric_result, Numeric(10, 2)), filter_value
                )

            return numeric_operation_result

        elif operator in BETWEEN_OPERATOR:
            # Use AND with two comparisons
            low, high = filter_value

            # Assuming lower_bound_value is a ColumnElement
            column_value = func.JSON_VALUE(
                self._embedding_store.content_metadata, f"$.{field}"
            )

            greater_operation = NUMERIC_OPERATORS["$gte"]
            lesser_operation = NUMERIC_OPERATORS["$lte"]

            lower_bound = greater_operation(column_value, low)
            upper_bound = lesser_operation(column_value, high)

            # Conditionally cast if filter_value is not a string
            if not isinstance(filter_value, str):
                lower_bound = greater_operation(cast(column_value, Numeric(10, 2)), low)
                upper_bound = lesser_operation(cast(column_value, Numeric(10, 2)), high)

            return sqlalchemy.and_(lower_bound, upper_bound)

        elif operator in SPECIAL_CASED_OPERATORS:
            # We'll do force coercion to text
            if operator in {"$in", "$nin"}:
                for val in filter_value:
                    if not isinstance(val, (str, int, float)):
                        raise NotImplementedError(
                            f"Unsupported type: {type(val)} for value: {val}"
                        )

            queried_field = func.JSON_VALUE(
                self._embedding_store.content_metadata, f"$.{field}"
            )

            if operator in {"$in"}:
                return queried_field.in_([str(val) for val in filter_value])
            elif operator in {"$nin"}:
                return queried_field.nin_([str(val) for val in filter_value])
            elif operator in {"$like"}:
                return queried_field.like(str(filter_value))
            else:
                raise NotImplementedError(f"Operator is not implemented: {operator}. ")
        else:
            raise NotImplementedError()

    def _docs_from_result(self, results: Any) -> List[Document]:
        """Formats the input into a result of type List[Document]."""
        docs = [doc for doc, _ in results if doc is not None]
        return docs

    def _docs_and_scores_from_result(
        self, results: List[Any]
    ) -> List[Tuple[Document, float]]:
        """Formats the input into a result of type Tuple[Document, float].
        If an invalid input is given, it does not attempt to format the value
        and instead logs an error."""

        docs_and_scores = []

        for result in results:
            if (
                result is not None
                and result.EmbeddingStore is not None
                and result.distance is not None
            ):
                docs_and_scores.append(
                    (
                        Document(
                            page_content=result.EmbeddingStore.content,
                            metadata=result.EmbeddingStore.content_metadata,
                        ),
                        result.distance,
                    )
                )
            else:
                logging.error(INVALID_INPUT_ERROR_MESSAGE)

        return docs_and_scores

    def _insert_embeddings(
        self,
        texts: Iterable[str],
        embeddings: List[List[float]],
        metadatas: Optional[List[dict]] = None,
        ids: Optional[List[str]] = None,
        **kwargs: Any,
    ) -> List[str]:
        """Insert the embeddings and the texts in the vectorstore.

        Args:
            texts: Iterable of strings to add into the vectorstore.
            embeddings: List of list of embeddings.
            metadatas: List of metadatas (python dicts) associated with the input texts.
            ids: List of IDs for the input texts.
            **kwargs: vectorstore specific parameters.

        Returns:
            List of IDs generated from adding the texts into the vectorstore.
        """

        if metadatas is None:
            metadatas = [{} for _ in texts]

        try:
            if ids is None:
                # Get IDs from metadata if available.
                ids = [metadata.get("id", uuid.uuid4()) for metadata in metadatas]

            with Session(self._bind) as session:
                documents = []
                for idx, query in enumerate(texts):
                    # For a query, if there is no corresponding ID,
                    # we generate a uuid and add it to the list of IDs to be returned.
                    if idx < len(ids):
                        custom_id = ids[idx]
                    else:
                        ids.append(str(uuid.uuid4()))
                        custom_id = ids[-1]
                    embedding = embeddings[idx]
                    metadata = metadatas[idx] if idx < len(metadatas) else {}

                    # Construct text, embedding, metadata as EmbeddingStore model
                    # to be inserted into the table.
                    sqlquery = select(
                        text(JSON_TO_VECTOR_QUERY).bindparams(
                            bindparam(
                                EMBEDDING_VALUES,
                                json.dumps(embedding),
                                literal_execute=True,
                                # when unique is set to true, the name of the key
                                # for each bindparameter is made unique, to avoid
                                # using the wrong bound parameter during compile.
                                # This is especially needed since we're creating
                                # and storing multiple queries to be bulk inserted
                                # later on.
                                unique=True,
                            ),
                            bindparam(
                                EMBEDDING_LENGTH,
                                self._embedding_length,
                                literal_execute=True,
                            ),
                        )
                    )
                    # `embedding_store` is created in a dictionary format instead
                    # of using the embedding_store object from this class.
                    # This enables the use of `insert().values()` which can only
                    # take a dict and not a custom object.
                    embedding_store = {
                        "custom_id": custom_id,
                        "content_metadata": metadata,
                        "content": query,
                        "embeddings": sqlquery,
                    }
                    documents.append(embedding_store)
                session.execute(insert(self._embedding_store).values(documents))
                session.commit()
        except DBAPIError as e:
            logging.error(f"Add text failed:\n {e.__cause__}\n")
            raise Exception(e.__cause__) from None
        except AttributeError:
            logging.error("Metadata must be a list of dictionaries.")
            raise
        return ids

    def delete(self, ids: Optional[List[str]] = None, **kwargs: Any) -> Optional[bool]:
        """Delete embeddings in the vectorstore by the ids.

        Args:
            ids: List of IDs to delete. If None, delete all. Default is None.
                No data is deleted if empty list is provided.
            kwargs: vectorstore specific parameters.

        Returns:
            Optional[bool]
        """

        if ids is not None and len(ids) == 0:
            logging.info(EMPTY_IDS_ERROR_MESSAGE)
            return False

        result = self._delete_texts_by_ids(ids)
        if result == 0:
            logging.info(INVALID_IDS_ERROR_MESSAGE)
            return False

        logging.info(f"{result} rows affected.")
        return True

    def _delete_texts_by_ids(self, ids: Optional[List[str]] = None) -> int:
        try:
            with Session(bind=self._bind) as session:
                if ids is None:
                    logging.info("Deleting all data in the vectorstore.")
                    result = session.query(self._embedding_store).delete()
                else:
                    result = (
                        session.query(self._embedding_store)
                        .filter(self._embedding_store.custom_id.in_(ids))
                        .delete()
                    )
                session.commit()
        except DBAPIError as e:
            logging.error(e.__cause__)
        return result

    def _provide_token(
        self,
        dialect: Dialect,
        conn_rec: Optional[ConnectionPoolEntry],
        cargs: List[str],
        cparams: MutableMapping[str, Any],
    ) -> None:
        """Get token for SQLServer connection from token URL,
        and use the token to connect to the database."""
        from azure.identity import DefaultAzureCredential

        credential = DefaultAzureCredential()

        # Remove Trusted_Connection param that SQLAlchemy adds to
        # the connection string by default.
        cargs[0] = cargs[0].replace(EXTRA_PARAMS, str())

        # Create credential token
        token_bytes = credential.get_token(AZURE_TOKEN_URL).token.encode("utf-16-le")
        token_struct = struct.pack(
            f"<I{len(token_bytes)}s", len(token_bytes), token_bytes
        )

        # Apply credential token to keyword argument
        cparams["attrs_before"] = {SQL_COPT_SS_ACCESS_TOKEN: token_struct}<|MERGE_RESOLUTION|>--- conflicted
+++ resolved
@@ -17,12 +17,8 @@
 
 from langchain_core.documents import Document
 from langchain_core.embeddings import Embeddings
-<<<<<<< HEAD
-from langchain_core.vectorstores import VST, VectorStore
+from langchain_core.vectorstores import VectorStore
 from langchain_core.vectorstores.utils import maximal_marginal_relevance
-=======
-from langchain_core.vectorstores import VectorStore
->>>>>>> ec811e62
 from sqlalchemy import (
     Column,
     ColumnElement,
@@ -176,12 +172,8 @@
         distance_strategy: DistanceStrategy = DEFAULT_DISTANCE_STRATEGY,
         embedding_function: Embeddings,
         embedding_length: int,
-<<<<<<< HEAD
         relevance_score_fn: Optional[Callable[[float], float]] = None,
-        table_name: str,
-=======
         table_name: str = DEFAULT_TABLE_NAME,
->>>>>>> ec811e62
     ) -> None:
         """Initialize the SQL Server vector store.
 
